--- conflicted
+++ resolved
@@ -4,8 +4,6 @@
 import os
 import sys
 
-<<<<<<< HEAD
-=======
 from colour import Color
 import numpy as np
 from spriteworld import environment, renderers, tasks
@@ -15,7 +13,6 @@
 import torch
 from torch.utils.data import DataLoader
 
->>>>>>> 890aa010
 from data_utils import create_factorized_dataset
 from data_utils import make_env
 from data_utils import StateActionStateDataset
